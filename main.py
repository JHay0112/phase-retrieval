--- conflicted
+++ resolved
@@ -32,15 +32,8 @@
 Y_F = 1/B
 Y_S = -1/B
 
-<<<<<<< HEAD
 IMG_PATH = "img/duck.jpg"
 SIDE = 100
-=======
-IMG_PATH = "img/logo.png"
-NOISE = 1
-TARGET_ERROR = 0.5
-MAX_ITERATIONS = 1000
->>>>>>> 44dfce5d
 
 
 
@@ -187,30 +180,13 @@
 
 if __name__ == "__main__":
 
-<<<<<<< HEAD
     modulus = fftshift(np.abs(image_as_array(IMG_PATH)))
     modulus = transform.resize(modulus, (2*SIDE, 2*SIDE))
     support = pad(np.ones((SIDE, SIDE)))
     image = np.abs(ifftn(modulus))
     #image = np.abs(np.random.normal(0, 1, modulus.shape))
-=======
-    # Get and pad image
-    true_image = image_as_array(IMG_PATH)
-    true_image = transform.resize(true_image, (64, 64))
-    true_image = true_image/np.max(true_image)
-    padded_image = pad(true_image)
-
-    modulus = fourier_modulus(padded_image)
-    support = pad(np.ones(true_image.shape))
-
-    # Make a noisy guess of the image
-    # No point in making unsupported areas noisy though
-    image = np.abs(NOISE*np.random.normal(0, 1, padded_image.shape))
-    image = support_projection(image, support)
->>>>>>> 44dfce5d
     guess = image.copy()
     errors = []
-<<<<<<< HEAD
 
     for i in range(100):
         image = difference_map(image, modulus, support)
@@ -244,42 +220,5 @@
 
     # Error
     axarr[2, 0].plot(range(i + 1), errors)
-=======
-    error = float('inf')
-    i = 0
-
-    while error > TARGET_ERROR and i < MAX_ITERATIONS:
-        image, error = difference_map(image, modulus, support)
-        errors.append(error)
-        i += 1
-    image = fourier_projection(image, modulus)
-
-    f, ax = plot.subplot_mosaic("ABXX;CDXX;EFXX")
-
-    # Images
-    ax["A"].imshow(padded_image, cmap='gray')
-    ax["A"].tick_params(bottom = False, labelbottom = False, left = False, labelleft = False)
-    ax["A"].set_title("Actual Data")
-    ax["C"].imshow(guess, cmap='gray')
-    ax["C"].tick_params(bottom = False, labelbottom = False, left = False, labelleft = False)
-    ax["C"].set_title("Initial Guess")
-    ax["E"].imshow(np.abs(image), cmap='gray')
-    ax["E"].tick_params(bottom = False, labelbottom = False, left = False, labelleft = False)
-    ax["E"].set_title("Retrieved Data")
-
-    # Fourier Modulus of said images
-    # fftshift is used here to centre the origin of the fourier transform for viewing purposes
-    # log10 is used to reduce the 'direct current' --- high valued centre pixels --- also for view purposes
-    ax["B"].imshow(np.log10(fftshift(modulus)), cmap='gray')
-    ax["B"].tick_params(bottom = False, labelbottom = False, left = False, labelleft = False)
-    ax["D"].imshow(np.log10(fftshift(fourier_modulus(guess))), cmap='gray')
-    ax["D"].tick_params(bottom = False, labelbottom = False, left = False, labelleft = False)
-    ax["F"].imshow(np.log10(fftshift(fourier_modulus(image))), cmap='gray')
-    ax["F"].tick_params(bottom = False, labelbottom = False, left = False, labelleft = False)
-
-    # Error
-    ax["X"].plot(range(1, i + 1), errors)
-    ax["X"].set_title("Approximate Error")
->>>>>>> 44dfce5d
 
     plot.show()